--- conflicted
+++ resolved
@@ -6,15 +6,14 @@
 from oodles.core.lib.helper_funcs import read_json, cluster_and_plot_data
 
 class DataDrift(AbstractAnomaly):
-<<<<<<< HEAD
-    dashboard_name = 'data_drift'
+    dashboard_name = "data_drift"
     is_embedding = True
     NUM_BUCKETS = 20
 
     def __init__(self, check, log_args={}):
         super().__init__(log_args=log_args)
-        self.reference_dataset = check['reference_dataset']
-        self.cluster_plot_func = check.get('cluster_plot_func', None)
+        self.reference_dataset = check["reference_dataset"]
+        self.cluster_plot_func = check.get("cluster_plot_func", None)
         self.count = 0
         self.prod_dist_counts_arr = []
         self.bucket_reference_dataset()
@@ -24,18 +23,6 @@
         #     self.algo = DataDriftDDM(warn_thres, alarm_thres)
         # else:
         #     raise Exception("Data drift algo type not supported")
-=======
-    dashboard_name = "data_drift"
-
-    def __init__(self, check, log_args={}):
-        super().__init__(log_args=log_args)
-        if check["algorithm"] == DataDriftAlgo.DDM:
-            warn_thres = check.get("warn_thres", 2)
-            alarm_thres = check.get("alarm_thres", 3)
-            self.algo = DataDriftDDM(warn_thres, alarm_thres)
-        else:
-            raise Exception("Data drift algo type not supported")
->>>>>>> e9bbf868
 
     def need_ground_truth(self):
         return False
